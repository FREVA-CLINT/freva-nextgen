"""Tests for add user data to the databrowser."""

from copy import deepcopy
from pathlib import Path
from typing import Dict, List, Union

import mock
import requests
from typer.testing import CliRunner

from freva_client import databrowser
from freva_client.auth import Auth, Token
from freva_client.cli.databrowser_cli import databrowser_app as app


def test_delete_all_userdata_cli(
    cli_runner: CliRunner, test_server: str, auth_instance: Auth, token_file: Path
) -> None:
    """Test deleting all user data through the CLI."""
    token = deepcopy(auth_instance._auth_token)
    try:
        auth_instance._auth_token = None

        res = cli_runner.invoke(app, ["--host", test_server])
        assert res.exit_code > 0

        auth_instance._auth_token = None
        res = cli_runner.invoke(
            app,
            [
                "user-data",
                "delete",
                "--host",
                test_server,
                "--token-file",
                str(token_file),
            ],
        )
        _ = cli_runner.invoke(
            app, ["data-count", "--flavour", "user", "--host", test_server]
        )
        assert res.exit_code == 0
<<<<<<< HEAD
        assert int(res_count_after.stdout.strip()) == 0
=======
>>>>>>> 453304bd
    finally:
        auth_instance._auth_token = token


def test_userdata_add_api_202(
    test_server: str,
    auth: Token,
    user_data_payload_sample: Dict[str, Union[List[str], Dict[str, str]]],
) -> None:
    """Test user data through the API with valid metadata."""
    token = auth["access_token"]
    data = user_data_payload_sample
    # first delete:
    requests.delete(
        f"{test_server}/databrowser/userdata",
        json={},
        headers={"Authorization": f"Bearer {token}"},
    )
    # then add:
    response = requests.post(
        f"{test_server}/databrowser/userdata",
        json=data,
        headers={"Authorization": f"Bearer {token}"},
    )
    assert response.status_code == 202


def test_add_userdata_cli_standard(
    cli_runner: CliRunner, test_server: str, auth_instance: Auth, token_file: Path
) -> None:
    """Test adding user data through the CLI."""
    token = deepcopy(auth_instance._auth_token)
    try:
        auth_instance._auth_token = None

        res = cli_runner.invoke(app, ["--host", test_server])
        assert res.exit_code > 0

        auth_instance._auth_token = None
        res_count_before = len(databrowser(flavour="user", host=test_server))

        res = cli_runner.invoke(
            app,
            [
                "user-data",
                "add",
                "--path",
                "./freva-rest",
                "--host",
                test_server,
                "--token-file",
                str(token_file),
            ],
        )
        _ = cli_runner.invoke(
            app, ["data-count", "--flavour", "user", "--host", test_server]
        )
        res_count_after = len(databrowser(flavour="user", host=test_server))
        assert res.exit_code == 0
<<<<<<< HEAD
        assert int(res_count_before.stdout.strip()) < int(res_count_after.stdout.strip())
=======
        assert res_count_after > res_count_before
>>>>>>> 453304bd
    finally:
        auth_instance._auth_token = token


def test_add_userdata_cli_all_successful_and_escape_char(
    cli_runner: CliRunner, test_server: str, auth_instance: Auth, token_file: Path
) -> None:
    """Test adding user data through the CLI."""
    token = deepcopy(auth_instance._auth_token)
    try:
        auth_instance._auth_token = None

        res = cli_runner.invoke(app, ["--host", test_server])
        assert res.exit_code > 0

        auth_instance._auth_token = None
        res_count_before = len(databrowser(flavour="user", host=test_server))

        res_add = cli_runner.invoke(
            app,
            [
                "user-data",
                "add",
                "--path",
                (
                    "./freva-rest/src/freva_rest/databrowser_api/mock/data/model/global/"
                    "cmip6/CMIP6/CMIP/MPI-M/MPI-ESM1-2-LR/amip/r2i1p1f1/Amon/ua/"
                    "gn/v20190815/"
                    "ua_mon_MPI-ESM1-2-LR_amip_r2i1p1f1_gn_197901-199812.nc"
                ),
                "--host",
                test_server,
                "--token-file",
                str(token_file),
            ],
        )
        assert res_add.exit_code == 0
<<<<<<< HEAD
        res_count_middle = cli_runner.invoke(
            app, ["data-count", "--flavour", "user", "--host", test_server]
        )
        assert int(res_count_before.stdout.strip()) <= int(res_count_middle.stdout.strip())
=======
        res_count_middle = len(databrowser(flavour="user", host=test_server))
        assert res_count_before <= res_count_middle
>>>>>>> 453304bd

        res_del = cli_runner.invoke(
            app,
            [
                "user-data",
                "delete",
                "-s",
                (
                    "file=./freva-rest/src/freva_rest/databrowser_api/mock/data/model/"
                    "global/cmip6/CMIP6/CMIP/MPI-M/MPI-ESM1-2-LR/amip/r2i1p1f1/"
                    "Amon/ua/gn/v20190815/"
                    "ua_mon_MPI-ESM1-2-LR_amip_r2i1p1f1_gn_197901-199812.nc"
                ),
                "--host",
                test_server,
                "--token-file",
                str(token_file),
            ],
        )
        res_count_after = cli_runner.invoke(
            app, ["data-count", "--flavour", "user", "--host", test_server]
        )
        res_count_after = len(databrowser(flavour="user", host=test_server))
        assert res_del.exit_code == 0
<<<<<<< HEAD
        assert int(res_count_middle.stdout.strip()) == int(res_count_after.stdout.strip())
=======
        assert res_count_middle == res_count_after
>>>>>>> 453304bd
    finally:
        auth_instance._auth_token = token


def test_userdata_add_api_202_duplicate_bulk_error_mongo(
    test_server: str,
    auth: Token,
    user_data_payload_sample_partially_success: Dict[
        str, Union[List[str], Dict[str, str]]
    ],
) -> None:
    """Test user data through the API with valid metadata."""
    token = auth["access_token"]
    response = requests.post(
        f"{test_server}/databrowser/userdata",
        json=user_data_payload_sample_partially_success,
        headers={"Authorization": f"Bearer {token}"},
    )
    assert response.status_code == 202


def test_userdata_add_api_422(test_server: str, auth: Token) -> None:
    """Test user data through the API with invalid metadata."""
    token = auth["access_token"]
    data = {
        "user_metadata": {
            "project": "cmip5",
            "experiment": "something",
        },
        "facets": {
            "product": "johndoe",
        },
    }
    response = requests.post(
        f"{test_server}/databrowser/userdata",
        json=data,
        headers={"Authorization": f"Bearer {token}"},
    )
    assert response.status_code == 422


def test_userdata_delete_api_202(test_server: str, auth: Token) -> None:
    """Test user data through the API with valid metadata."""
    token = auth["access_token"]
    response = requests.delete(
        f"{test_server}/databrowser/userdata",
        json={},
        headers={"Authorization": f"Bearer {token}"},
    )
    assert response.status_code == 202


def test_userdata_add_api_500(test_server: str, auth: Token) -> None:
    """Test user data through the API with invalid user_metadata."""
    token = auth["access_token"]
    data = {
        "user_metadata": [{"variable": "tas", "time_frequency": "mon"}],
        "facets": {
            "product": "johndoe",
        },
    }
    response = requests.post(
        f"{test_server}/databrowser/userdata",
        json=data,
        headers={"Authorization": f"Bearer {token}"},
    )
    assert response.status_code == 500


def test_userdata_delete_api_422(test_server: str, auth: Token) -> None:
    """Test user data through the API with invalid metadata."""
    token = auth["access_token"]
    data = {
        "user_metadata": [{"variable": "tas", "time_frequency": "mon"}],
        "facets": {
            "product": "johndoe",
        },
    }
    response = requests.delete(
        f"{test_server}/databrowser/userdata",
        json=data,
        headers={"Authorization": f"Bearer {token}"},
    )
    assert response.status_code == 422


def test_add_userdata_cli_broken_file(
    cli_runner: CliRunner,
    test_server: str,
    auth_instance: Auth,
    token_file: Path,
) -> None:
    """Test adding user broken data through the CLI."""
    token = deepcopy(auth_instance._auth_token)
    try:
        auth_instance._auth_token = None

        res = cli_runner.invoke(app, ["--host", test_server])
        assert res.exit_code > 0

        auth_instance._auth_token = None
        res_count_before = len(databrowser(flavour="user", host=test_server))
        # add the broken file
        res = cli_runner.invoke(
            app,
            [
                "user-data",
                "add",
                "--path",
                "./freva-rest/src/freva_rest/databrowser_api/mock_broken/bears.nc",
                "--facet",
                "product=johndoe",
                "--host",
                test_server,
                "--token-file",
                str(token_file),
            ],
        )
        res_count_after = cli_runner.invoke(
            app, ["data-count", "--flavour", "user", "--host", test_server]
        )
        assert res.exit_code == 0
<<<<<<< HEAD
        assert int(res_count_before.stdout.strip()) == int(res_count_after.stdout.strip())
=======
        res_count_after = len(databrowser(flavour="user", host=test_server))
        assert res_count_before == res_count_after
>>>>>>> 453304bd
        # remove whatever is existing
        res = cli_runner.invoke(
            app,
            [
                "user-data",
                "delete",
                "janedoe",
                "--host",
                test_server,
                "--token-file",
                str(token_file),
            ],
        )

    finally:
        auth_instance._auth_token = token


def test_wrong_equal_facet(
    cli_runner: CliRunner, test_server: str, auth_instance: Auth, token_file: Path
) -> None:
    """Test adding user data through the CLI."""
    token = deepcopy(auth_instance._auth_token)
    try:
        auth_instance._auth_token = None

        res = cli_runner.invoke(app, ["--host", test_server])
        assert res.exit_code > 0

        auth_instance._auth_token = None
        # First add the file
        res_count_before = len(databrowser(flavour="user", host=test_server))
        res = cli_runner.invoke(
            app,
            [
                "user-data",
                "add",
                "--path",
                (
                    "./freva-rest/src/freva_rest/databrowser_api/mock/data/model/global/"
                    "cmip6/CMIP6/CMIP/MPI-M/MPI-ESM1-2-LR/amip/r2i1p1f1/Amon/"
                    "ua/gn/v20190815/"
                    "ua_mon_MPI-ESM1-2-LR_amip_r2i1p1f1_gn_197901-199812.nc"
                ),
                "--facet",
                "product:johndoe",
                "--host",
                test_server,
                "--token-file",
                str(token_file),
            ],
        )
        res_count_after = cli_runner.invoke(
            app, ["data-count", "--flavour", "user", "--host", test_server]
        )
        assert res.exit_code == 1
<<<<<<< HEAD
        assert int(res_count_before.stdout.strip()) == int(res_count_after.stdout.strip())
=======
        res_count_after = len(databrowser(flavour="user", host=test_server))
        assert res_count_before == res_count_after
>>>>>>> 453304bd
        # remove whatever is existing
        res = cli_runner.invoke(
            app,
            [
                "user-data",
                "delete",
                "-s",
                (
                    "file:./freva-rest/src/freva_rest/databrowser_api/mock/data/model/"
                    "global/cmip6/CMIP6/CMIP/MPI-M/MPI-ESM1-2-LR/amip/r2i1p1f1/"
                    "Amon/ua/gn/v20190815/"
                    "ua_mon_MPI-ESM1-2-LR_amip_r2i1p1f1_gn_197901-199812.nc"
                ),
                "--host",
                test_server,
                "--token-file",
                str(token_file),
            ],
        )
    finally:
        auth_instance._auth_token = token


def test_no_solr_post(test_server: str, auth: Token) -> None:
    """Test what happens if there is no connection to Solr during a PUT request."""
    token = auth["access_token"]
    data = {
        "user_metadata": [
            {
                "variable": "tas",
                "time_frequency": "mon",
                "time": "[1979-01-16T12:00:00Z TO 1979-11-16T00:00:00Z]",
                "file": "path of the file",
            }
        ],
        "facets": {},
    }
    with mock.patch("freva_rest.rest.server_config.solr_host", "foo.bar"):
        res = requests.post(
            f"{test_server}/databrowser/userdata",
            json=data,
            headers={"Authorization": f"Bearer {token}"},
        )
        assert res.status_code == 500


def test_no_solr_delete(test_server: str, auth: Token) -> None:
    """Test what happens if there is no connection to Solr during a PUT request."""
    token = auth["access_token"]
    with mock.patch("freva_rest.rest.server_config.solr_host", "foo.bar"):
        res = requests.delete(
            f"{test_server}/databrowser/userdata",
            json={},
            headers={"Authorization": f"Bearer {token}"},
        )
        assert res.status_code == 500<|MERGE_RESOLUTION|>--- conflicted
+++ resolved
@@ -40,10 +40,6 @@
             app, ["data-count", "--flavour", "user", "--host", test_server]
         )
         assert res.exit_code == 0
-<<<<<<< HEAD
-        assert int(res_count_after.stdout.strip()) == 0
-=======
->>>>>>> 453304bd
     finally:
         auth_instance._auth_token = token
 
@@ -103,11 +99,7 @@
         )
         res_count_after = len(databrowser(flavour="user", host=test_server))
         assert res.exit_code == 0
-<<<<<<< HEAD
-        assert int(res_count_before.stdout.strip()) < int(res_count_after.stdout.strip())
-=======
         assert res_count_after > res_count_before
->>>>>>> 453304bd
     finally:
         auth_instance._auth_token = token
 
@@ -145,15 +137,8 @@
             ],
         )
         assert res_add.exit_code == 0
-<<<<<<< HEAD
-        res_count_middle = cli_runner.invoke(
-            app, ["data-count", "--flavour", "user", "--host", test_server]
-        )
-        assert int(res_count_before.stdout.strip()) <= int(res_count_middle.stdout.strip())
-=======
         res_count_middle = len(databrowser(flavour="user", host=test_server))
         assert res_count_before <= res_count_middle
->>>>>>> 453304bd
 
         res_del = cli_runner.invoke(
             app,
@@ -178,11 +163,7 @@
         )
         res_count_after = len(databrowser(flavour="user", host=test_server))
         assert res_del.exit_code == 0
-<<<<<<< HEAD
-        assert int(res_count_middle.stdout.strip()) == int(res_count_after.stdout.strip())
-=======
         assert res_count_middle == res_count_after
->>>>>>> 453304bd
     finally:
         auth_instance._auth_token = token
 
@@ -305,12 +286,8 @@
             app, ["data-count", "--flavour", "user", "--host", test_server]
         )
         assert res.exit_code == 0
-<<<<<<< HEAD
-        assert int(res_count_before.stdout.strip()) == int(res_count_after.stdout.strip())
-=======
         res_count_after = len(databrowser(flavour="user", host=test_server))
         assert res_count_before == res_count_after
->>>>>>> 453304bd
         # remove whatever is existing
         res = cli_runner.invoke(
             app,
@@ -367,12 +344,8 @@
             app, ["data-count", "--flavour", "user", "--host", test_server]
         )
         assert res.exit_code == 1
-<<<<<<< HEAD
-        assert int(res_count_before.stdout.strip()) == int(res_count_after.stdout.strip())
-=======
         res_count_after = len(databrowser(flavour="user", host=test_server))
         assert res_count_before == res_count_after
->>>>>>> 453304bd
         # remove whatever is existing
         res = cli_runner.invoke(
             app,
