--- conflicted
+++ resolved
@@ -45,73 +45,6 @@
 
 ```console
 freva-rest-server --help
-<<<<<<< HEAD
-```
-
-You can either adjust the server settings by overriding the default flags
-listed above or setting environment variables in the container.
-
-The following environment variables can be set:
-
-- ``DEBUG``: Start server in debug mode (1), (default: 0 -> no debug).
-- ``API_PORT``: the port the rest service should be running on (default 8080).
-- ``API_WORKER``: the number of multi-process work serving the API (default: 8).
-- ``APIp_SOLR_HOST``: host name of the solr server, host name and port should be
-                 separated by a ``:``, for example ``localhost:8983``
-- ``API_SOLR_CORE`` : name of the solr core that contains datasets with multiple
-                  versions
-- ``API_MONGO_HOST``: host name of the mongodb server, where query statistics are
-                 stored. Host name and port should separated by a ``:``, for
-                 example ``localhost:27017``
-- ``API_MONGO_USER``: user name for the mongodb.
-- ``API_MONGO_PASSWORD``: password to log on to the mongodb.
-- ``API_MONGO_DB``: database name of the mongodb instance.
-- ``API_URL``: url of the machine that runs of the rest api
-- ``API_CACHE_EXP``: expiry time in seconds of the cached data
-- ``API_REDIS_HOST``: Host and port of the redis cache
-                  Host name and port should separated by a ``:``, for
-                  example ``localhost:5672``
-- ``API_REDIS_PASS``: Password for the redis connection.
-- ``API_REDIS_USER``: Username for the redis connection.
-- ``API_REDIS_SSL_CERTFILE``: Path to the TSL certificate file used to encrypt
-                          the redis connection.
-- ``API_REDIS_SSL_KEYFILE``: Path to the TSL key file used to encrypt the redis
-                         connection.
-- ``API_OIDC_URL``: Discovery of the open connect id service.
-- ``API_OIDC_CLIENT_ID``: Name of the client (app) that is used to create
-                          the access tokens, defaults to freva
-- ``OIDC_CLIENT_SECRET``: You can set a client secret, if you have
-                           configured your oidc instance to use a client secret.
-
-> ``📝`` You can override the path to the default config file using the ``API_CONFIG``
-=======
-
- Usage: freva-rest-server [OPTIONS]
-
- Start the freva rest API.
-
-╭─ Options ────────────────────────────────────────────────────────────────────────────────────────────────────────────────────────────────────────────────────────────────╮
-│ --config-file         -c                PATH                       Path to the server configuration file                                                                 │
-│                                                                    [default: /home/wilfred/workspace/freva-nextgen/freva-rest/src/freva_rest/api_config.toml]            │
-│ --port                -p                INTEGER                    The port the api is running on [default: 8080]                                                        │
-│ --services            -s                [zarr-stream|databrowser]  Set additional services this rest API should serve. [default: zarr-stream, databrowser]               │
-│ --cert-dir                              TEXT                       Set the path to the directory contaning the tls cert and key files that are used to establish a       │
-│                                                                    secure connection, if you set the it will be assumed that cert file is saved as client-cert.pem and   │
-│                                                                    the key file client-key.pem. This flag can be used as a short cut instead of using the `--tls-cert`   │
-│                                                                    and `--tls-key` flats                                                                                 │
-│                                                                    [default: None]                                                                                       │
-│ --tls-cert                              TEXT                       Set the path to the tls certificate file that is used to establish a secure connection to the data    │
-│                                                                    portal cache.                                                                                         │
-│                                                                    [default: None]                                                                                       │
-│ --tls-key                               TEXT                       Set the path to the tls key file that is used to establish a secure connection to the data portal     │
-│                                                                    cache.                                                                                                │
-│                                                                    [default: None]                                                                                       │
-│ --dev                     --no-dev                                 Add test data to the dev solr. [default: no-dev]                                                      │
-│ --debug                   --no-debug                               Turn on debug mode. [default: no-debug]                                                               │
-│ --install-completion                                               Install completion for the current shell.                                                             │
-│ --show-completion                                                  Show completion for the current shell, to copy it or customize the installation.                      │
-│ --help                                                             Show this message and exit.                                                                           │
-╰──────────────────────────────────────────────────────────────────────────────────────────────────────────────────────────────────────────────────────────────────────────╯
 ```
 
 You can adjust the server settings by either overriding the default flags or setting environment variables in the container.
@@ -179,6 +112,5 @@
 
 > [!NOTE]
 > You can override the path to the default config file using the ``API_CONFIG``
->>>>>>> 146de464
          environment variable. The default location of this config file is
          ``/opt/databrowser/api_config.toml``.