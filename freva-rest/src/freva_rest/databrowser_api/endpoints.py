"""Main script that runs the rest API."""

import uuid
from typing import Annotated, Any, Dict, List, Literal, Optional, Union

from fastapi import (
    Body,
    HTTPException,
    Query,
    Request,
    Response,
    Security,
    status,
)
from fastapi.responses import (
    JSONResponse,
    PlainTextResponse,
    StreamingResponse,
)
from fastapi_third_party_auth import IDToken as TokenPayload
from pydantic import BaseModel, Field

from freva_rest.auth import auth
from freva_rest.logger import logger
from freva_rest.rest import app, server_config

from .core import FlavourType, SearchResult, Solr, Translator
from .schema import Required, SearchFlavours, SolrSchema
from .stac import STAC


class AddUserDataRequestBody(BaseModel):
    """Request body schema for adding user data."""

    user_metadata: List[Dict[str, str]] = Field(
        ...,
        description="List of user metadata objects or strings to be"
        " added to the databrowser.",
        examples=[
            [
                {
                    "variable": "tas",
                    "time_frequency": "mon",
                    "time": "[1979-01-16T12:00:00Z TO 1979-11-16T00:00:00Z]",
                    "file": "path of the file",
                },
            ]
        ],
    )
    facets: Dict[str, Any] = Field(
        ...,
        description="Key-value pairs representing metadata search attributes.",
        examples=[
            {"project": "user-data", "product": "new", "institute": "globe"}
        ],
    )


@app.get(
    "/api/freva-nextgen/databrowser/overview",
    tags=["Data search"],
    status_code=200,
    response_model=SearchFlavours,
)
async def overview() -> SearchFlavours:
    """Get all available search flavours and their attributes.

    This endpoint allows you to retrieve an overview of the different
    Data Reference Syntax (DRS) standards implemented in the Freva Databrowser
    REST API. The DRS standards define the structure and metadata organisation
    for climate datasets, and each standard offers specific attributes for
    searching and filtering datasets.
    """
    attributes = {}
    for flavour in Translator.flavours:
        translator = Translator(flavour)
        if flavour in ("cordex",):
            attributes[flavour] = list(translator.forward_lookup.values())
        else:
            attributes[flavour] = [
                f
                for f in translator.forward_lookup.values()
                if f not in translator.cordex_keys
            ]
    return SearchFlavours(
        flavours=list(Translator.flavours), attributes=attributes
    )


@app.get(
    "/api/freva-nextgen/databrowser/metadata-search/{flavour}/{uniq_key}",
    tags=["Data search"],
    status_code=200,
    response_model=SearchResult,
    responses={
        422: {"description": "Invalid flavour or search keys."},
        503: {"description": "Search backend error"},
    },
)
async def metadata_search(
    flavour: FlavourType,
    uniq_key: Literal["file", "uri"],
    multi_version: Annotated[bool, SolrSchema.params["multi_version"]] = False,
    translate: Annotated[bool, SolrSchema.params["translate"]] = True,
    facets: Annotated[Union[List[str], None], SolrSchema.params["facets"]] = None,
    request: Request = Required,
) -> JSONResponse:
    """Query the available metadata.

    This endpoint allows you to search metadata (facets) based on the
    specified Data Reference Syntax (DRS) standard (`flavour`) and the type of
    search result (`uniq_key`), which can be either `file` or `uri`.
    Facets represent the metadata categories associated with the climate
    datasets, such as experiment, model, institute, and more. This method
    provides a comprehensive view of the available facets and their
    corresponding counts based on the provided search criteria.
    """
    solr_search = await Solr.validate_parameters(
        server_config,
        flavour=flavour,
        uniq_key=uniq_key,
        multi_version=multi_version,
        translate=translate,
        start=0,
        **SolrSchema.process_parameters(request),
    )
    status_code, result = await solr_search.extended_search(
        facets or [], max_results=0
    )
    await solr_search.store_results(result.total_count, status_code)
    output = result.model_dump()
    _ = output.pop("search_results", "")
    return JSONResponse(content=output, status_code=status_code)


@app.get(
    "/api/freva-nextgen/databrowser/data-search/{flavour}/{uniq_key}",
    tags=["Data search"],
    status_code=200,
    responses={
        422: {"description": "Invalid flavour or search keys."},
        503: {"description": "Search backend error"},
    },
    response_class=PlainTextResponse,
)
async def data_search(
    flavour: FlavourType,
    uniq_key: Literal["file", "uri"],
    start: Annotated[int, SolrSchema.params["start"]] = 0,
    multi_version: Annotated[bool, SolrSchema.params["multi_version"]] = False,
    translate: Annotated[bool, SolrSchema.params["translate"]] = True,
    request: Request = Required,
) -> StreamingResponse:
    """Search for datasets.

    This endpoint allows you to search for climate datasets based on the
    specified Data Reference Syntax (DRS) standard (`flavour`) and the type of
    search result (`uniq_key`), which can be either "file" or "uri". The
    `databrowser` method provides a flexible and efficient way to query
    datasets matching specific search criteria and retrieve a list of data
    files or locations that meet the query parameters.
    """
    solr_search = await Solr.validate_parameters(
        server_config,
        flavour=flavour,
        uniq_key=uniq_key,
        start=start,
        multi_version=multi_version,
        translate=translate,
        **SolrSchema.process_parameters(request),
    )
    status_code, total_count = await solr_search.init_stream()
    await solr_search.store_results(total_count, status_code)
    return StreamingResponse(
        solr_search.stream_response(),
        status_code=status_code,
        media_type="text/plain",
    )


@app.get(
    "/api/freva-nextgen/databrowser/intake-catalogue/{flavour}/{uniq_key}",
    tags=["Data search"],
    status_code=200,
    responses={
        422: {"description": "Invalid flavour or search keys."},
        503: {"description": "Search backend error"},
    },
    response_class=JSONResponse,
)
async def intake_catalogue(
    flavour: FlavourType,
    uniq_key: Literal["file", "uri"],
    start: Annotated[int, SolrSchema.params["start"]] = 0,
    multi_version: Annotated[bool, SolrSchema.params["multi_version"]] = False,
    translate: Annotated[bool, SolrSchema.params["translate"]] = True,
    max_results: Annotated[int, SolrSchema.params["max_results"]] = -1,
    request: Request = Required,
) -> StreamingResponse:
    """Create an intake catalogue from a freva search.

    This endpoint generates an intake-esm catalogue in JSON format from a
    `freva` search. The catalogue includes metadata about the datasets found in
    the search results. Intake-esm is a data cataloging system that allows
    easy organization, discovery, and access to Earth System Model (ESM) data.
    The generated catalogue can be used by tools compatible with intake-esm,
    such as Pangeo.
    """
    solr_search = await Solr.validate_parameters(
        server_config,
        flavour=flavour,
        uniq_key=uniq_key,
        start=start,
        multi_version=multi_version,
        translate=translate,
        **SolrSchema.process_parameters(request),
    )
    status_code, result = await solr_search.init_intake_catalogue()
    await solr_search.store_results(result.total_count, status_code)
    if result.total_count == 0:
        raise HTTPException(status_code=404, detail="No results found.")
    if result.total_count > max_results and max_results > 0:
        raise HTTPException(status_code=413, detail="Result stream too big.")
    file_name = f"IntakeEsmCatalogue_{flavour}_{uniq_key}.json"
    return StreamingResponse(
        solr_search.intake_catalogue(result.catalogue),
        status_code=status_code,
        media_type="application/x-ndjson",
        headers={"Content-Disposition": f'attachment; filename="{file_name}"'},
    )


@app.get(
    "/api/freva-nextgen/databrowser/stac-catalogue/{flavour}/{uniq_key}",
    tags=["Data search"],
    status_code=200,
    responses={
        413: {"description": "Result stream too big."},
        422: {"description": "Invalid flavour or search keys."},
        503: {"description": "Search backend error"},
        500: {"description": "Internal server error"},
    },
    response_class=Response,
)
async def stac_catalogue(
    flavour: FlavourType,
    uniq_key: Literal["file", "uri"],
    start: Annotated[int, SolrSchema.params["start"]] = 0,
    multi_version: Annotated[bool, SolrSchema.params["multi_version"]] = False,
    translate: Annotated[bool, SolrSchema.params["translate"]] = True,
    max_results: Annotated[int, SolrSchema.params["max_results"]] = -1,
    request: Request = Required,
) -> Response:
    """Create a STAC catalogue from a freva search.

    This endpoint transforms Freva databrowser search results into a Static
    SpatioTemporal Asset Catalog (STAC). STAC is an open standard for geospatial
    data catalouging, enabling consistent discovery and access of climate
    datasets, satellite imagery and spatiotemporal data. It provides a
    common language for describing geospatial information and related metadata.
    """
    stac_instance = await STAC.validate_parameters(
        server_config,
        flavour=flavour,
        uniq_key=uniq_key,
        start=start,
        multi_version=multi_version,
        translate=translate,
        **SolrSchema.process_parameters(request),
    )
    status_code, total_count = await stac_instance.validate_stac()
    await stac_instance.store_results(total_count, status_code)
    if total_count == 0:
        raise HTTPException(status_code=404, detail="No results found.")
    if total_count > max_results and max_results > 0:
        raise HTTPException(status_code=413, detail="Result stream too big.")

    collection_id = f"Dataset-{(f'{flavour}-{str(uuid.uuid4())}')[:18]}"
    await stac_instance.init_stac_catalogue(request)
    file_name = f"stac-catalog-{collection_id}-{uniq_key}.zip"
    return StreamingResponse(
        stac_instance.stream_stac_catalogue(collection_id, total_count),
        media_type="application/zip",
        headers={"Content-Disposition": f'attachment; filename="{file_name}"'},
    )


@app.get(
    "/api/freva-nextgen/databrowser/extended-search/{flavour}/{uniq_key}",
    include_in_schema=False,
)
async def extended_search(
    flavour: FlavourType,
    uniq_key: Literal["file", "uri"],
    start: Annotated[int, SolrSchema.params["start"]] = 0,
    multi_version: Annotated[bool, SolrSchema.params["multi_version"]] = False,
    translate: Annotated[bool, SolrSchema.params["translate"]] = True,
    max_results: Annotated[int, SolrSchema.params["batch_size"]] = 150,
    zarr_stream: Annotated[
        bool,
        Query(
            description="Enable zarr streaming functionality",
            alias="zarr_stream"
        )
    ] = False,
    facets: Annotated[Union[List[str], None], SolrSchema.params["facets"]] = None,
    request: Request = Required,
    current_user: Optional[TokenPayload] = Depends(
        auth.create_auth_dependency(required=False)
    )
) -> JSONResponse:
    """This endpoint is used by the databrowser web ui client."""
    solr_search = await Solr.validate_parameters(
        server_config,
        flavour=flavour,
        uniq_key=uniq_key,
        start=start,
        multi_version=multi_version,
        translate=translate,
        **SolrSchema.process_parameters(request),
    )
    if "zarr-stream" not in server_config.services:
        zarr_stream = False
    if (
        zarr_stream
        and current_user is None
    ):
        logger.error("User not authenticated for zarr stream.")
        raise HTTPException(
            status_code=status.HTTP_401_UNAUTHORIZED,
            detail="User not authenticated for zarr streaming."
        )

    status_code, result = await solr_search.extended_search(
        facets or [], max_results=max_results, zarr_stream=zarr_stream
    )
    await solr_search.store_results(result.total_count, status_code)
    return JSONResponse(content=result.model_dump(), status_code=status_code)


@app.get(
    "/api/freva-nextgen/databrowser/load/{flavour}",
    status_code=status.HTTP_201_CREATED,
    tags=["Load data"],
    responses={
        401: {"description": "Unauthorised / not a valid token."},
        422: {"description": "Invalid flavour or search keys."},
        503: {"description": "Search backend error"},
    },
    response_class=PlainTextResponse,
)
async def load_data(
    flavour: FlavourType,
    start: Annotated[int, SolrSchema.params["start"]] = 0,
    multi_version: Annotated[bool, SolrSchema.params["multi_version"]] = False,
    translate: Annotated[bool, SolrSchema.params["translate"]] = True,
    catalogue_type: Annotated[
        Literal["intake", None],
        Query(
            title="Catalogue type",
            alias="catalogue-type",
            description=(
                "Set the type of catalogue you want to create from this" "query"
            ),
        ),
    ] = None,
    request: Request = Required,
<<<<<<< HEAD
    current_user: TokenPayload = Depends(auth.create_auth_dependency()),
=======
    current_user: TokenPayload = Security(
        auth.required_dependency(), scopes=["oidc.claims"]
    ),
>>>>>>> 3a700625
) -> StreamingResponse:
    """Search for datasets and stream the results as zarr.

    This endpoint works essentially just like the `data-search` endpoint with
    the only difference that you will get *temporary* endpoints to `zarr` urls.
    You can use these endpoints to access data via http.

    [!NOTE]
    The urls are only temporary and will be invalidated.
    """
    if "zarr-stream" not in (server_config.services or []):
        raise HTTPException(
            status_code=status.HTTP_503_SERVICE_UNAVAILABLE,
            detail="Service not enabled.",
        )
    solr_search = await Solr.validate_parameters(
        server_config,
        flavour=flavour,
        uniq_key="uri",
        start=start,
        multi_version=multi_version,
        translate=translate,
        **SolrSchema.process_parameters(request, "catalogue-type"),
    )
    _, total_count = await solr_search.init_stream()
    status_code = status.HTTP_201_CREATED
    if total_count < 1:
        status_code = status.HTTP_400_BAD_REQUEST
    await solr_search.store_results(total_count, status_code)
    return StreamingResponse(
        solr_search.zarr_response(catalogue_type, total_count),
        status_code=status_code,
        media_type="text/plain",
    )


@app.post(
    "/api/freva-nextgen/databrowser/userdata",
    status_code=status.HTTP_202_ACCEPTED,
    tags=["User data"],
    response_class=JSONResponse,
    responses={
        401: {"description": "Unauthorised / not a valid token."},
        500: {"description": "Search backend error"},
    },
)
async def post_user_data(
    request: Annotated[AddUserDataRequestBody, Body(...)],
<<<<<<< HEAD
    current_user: TokenPayload = Depends(auth.create_auth_dependency()),
=======
    current_user: TokenPayload = Security(
        auth.required_dependency(), scopes=["oidc.claims"]
    ),
>>>>>>> 3a700625
) -> Dict[str, str]:
    """Index your own metadata and make it searchable.


    With help of this endpoint you can add your own data to the search index.
    After the data has been successfully added you can use the other endpoints
    like `data-search` or `metadata-search` to search for the data you've
    indexed.
    """

    solr_instance = Solr(server_config)
    try:
        try:
            validated_user_metadata = await solr_instance._validate_user_metadata(
                request.user_metadata
            )
        except HTTPException as error:
            raise HTTPException(
                status_code=status.HTTP_422_UNPROCESSABLE_ENTITY,
                detail=f"Invalid request data: {error}",
            )
        status_msg = await solr_instance.add_user_metadata(
            current_user.preferred_username,
            validated_user_metadata,
            facets=request.facets,
        )
    except Exception as error:
        logger.exception(
            "An unexpected error occurred while adding user data: %s", error
        )
        raise HTTPException(
            status_code=status.HTTP_500_INTERNAL_SERVER_ERROR,
            detail=f"An unexpected error occurred while adding user data: {error}",
        )
    return {"status": str(status_msg)}


@app.delete(
    "/api/freva-nextgen/databrowser/userdata",
    status_code=status.HTTP_202_ACCEPTED,
    tags=["User data"],
    responses={
        401: {"description": "Unauthorised / not a valid token."},
        500: {"description": "Search backend error."},
    },
    response_class=JSONResponse,
)
async def delete_user_data(
    request: Dict[str, Union[str, int]] = Body(
        ...,
        examples=[
            {
                "project": "user-data",
                "product": "new",
                "institute": "globe",
            }
        ],
    ),
<<<<<<< HEAD
    current_user: TokenPayload = Depends(auth.create_auth_dependency()),
=======
    current_user: TokenPayload = Security(
        auth.required_dependency(), scopes=["oidc.claims"]
    ),
>>>>>>> 3a700625
) -> Dict[str, str]:
    """This endpoint lets you delete metadata that has been indexed."""

    solr_instance = Solr(server_config)
    try:
        await solr_instance.delete_user_metadata(
            current_user.preferred_username, request
        )
    except Exception as error:
        logger.exception("Failed to delete user data: %s", error)
        raise HTTPException(
            status_code=status.HTTP_500_INTERNAL_SERVER_ERROR,
            detail=f"Failed to delete user data: {error}",
        )

    return {
        "status": "User data has been deleted successfully from the databrowser."
    }<|MERGE_RESOLUTION|>--- conflicted
+++ resolved
@@ -305,8 +305,9 @@
     ] = False,
     facets: Annotated[Union[List[str], None], SolrSchema.params["facets"]] = None,
     request: Request = Required,
-    current_user: Optional[TokenPayload] = Depends(
-        auth.create_auth_dependency(required=False)
+    current_user: Optional[TokenPayload] = Security(
+        auth.create_auth_dependency(required=False),
+        scopes=["oidc.claims"]
     )
 ) -> JSONResponse:
     """This endpoint is used by the databrowser web ui client."""
@@ -365,13 +366,9 @@
         ),
     ] = None,
     request: Request = Required,
-<<<<<<< HEAD
-    current_user: TokenPayload = Depends(auth.create_auth_dependency()),
-=======
     current_user: TokenPayload = Security(
-        auth.required_dependency(), scopes=["oidc.claims"]
+        auth.create_auth_dependency(), scopes=["oidc.claims"]
     ),
->>>>>>> 3a700625
 ) -> StreamingResponse:
     """Search for datasets and stream the results as zarr.
 
@@ -420,13 +417,9 @@
 )
 async def post_user_data(
     request: Annotated[AddUserDataRequestBody, Body(...)],
-<<<<<<< HEAD
-    current_user: TokenPayload = Depends(auth.create_auth_dependency()),
-=======
     current_user: TokenPayload = Security(
-        auth.required_dependency(), scopes=["oidc.claims"]
+        auth.create_auth_dependency(), scopes=["oidc.claims"]
     ),
->>>>>>> 3a700625
 ) -> Dict[str, str]:
     """Index your own metadata and make it searchable.
 
@@ -485,13 +478,9 @@
             }
         ],
     ),
-<<<<<<< HEAD
-    current_user: TokenPayload = Depends(auth.create_auth_dependency()),
-=======
     current_user: TokenPayload = Security(
-        auth.required_dependency(), scopes=["oidc.claims"]
+        auth.create_auth_dependency(), scopes=["oidc.claims"]
     ),
->>>>>>> 3a700625
 ) -> Dict[str, str]:
     """This endpoint lets you delete metadata that has been indexed."""
 
