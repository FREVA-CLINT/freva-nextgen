import os
from pathlib import Path

<<<<<<< HEAD
__version__ = "2410.0.0-beta7"
=======
__version__ = "2410.0.1"
>>>>>>> 418af44a
__all__ = ["__version__"]

REST_URL = (
    os.environ.get("API_URL")
    or f"http://localhost:{os.environ.get('API_PORT', '8080')}"
)
CACHE_EXP = os.environ.get("API_CACHE_EXP") or "3600"
TMP_DIR = Path(os.environ.get("API_TMP_DIR") or "/tmp")
DASK_CLUSTER = os.environ.get("API_CLUSTER", "LocalCluster")

if __name__ == "__main__":
    print(__version__)<|MERGE_RESOLUTION|>--- conflicted
+++ resolved
@@ -1,11 +1,7 @@
 import os
 from pathlib import Path
 
-<<<<<<< HEAD
-__version__ = "2410.0.0-beta7"
-=======
-__version__ = "2410.0.1"
->>>>>>> 418af44a
+__version__ = "2411.0.0"
 __all__ = ["__version__"]
 
 REST_URL = (
