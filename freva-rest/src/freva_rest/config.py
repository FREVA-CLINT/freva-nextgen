"""Module for accessing basic server configuration.

The minimal configuration is accessed via environment variables. Entries can
be overridden with a specific toml file holding configurations or environment
variables.
"""

import logging
import os
from functools import cached_property
from pathlib import Path
from socket import gethostname
from typing import (
    Annotated,
    Any,
    Dict,
    Iterator,
    List,
    Optional,
    Tuple,
    Type,
    TypeVar,
    Union,
    cast,
    overload,
)

import requests
import tomli
from motor.motor_asyncio import AsyncIOMotorClient, AsyncIOMotorCollection
from pydantic import BaseModel, Field

from .logger import logger, logger_file_handle

ConfigItem = Union[str, int, float, None]

T = TypeVar("T", str, int)


def env_to_int(env_var: str, fallback: int) -> int:
    """Convert a env variable to a dict."""
    var = os.getenv(env_var, "")
    if not var.isdigit():
        return fallback
    return int(var)


def env_to_dict(env_var: str) -> Dict[str, List[str]]:
    """Convert env variables to a dict.

    key1:value1,key2:value2,key1:value2 -> {"key1": ["value1", "value2"],
                                            "key2": ["value2"]}
    """
    result: Dict[str, List[str]] = {}
    for kv in os.getenv(env_var, "").split(","):
        key, _, value = kv.partition(":")
        if key and value:
            result.setdefault(key, [])
            if value not in result[key]:
                result[key].append(value)
    return result


@overload
def env_to_list(env_var: str, target_type: Type[int]) -> List[int]: ...


@overload
def env_to_list(env_var: str, target_type: Type[str]) -> List[str]: ...


def env_to_list(env_var: str, target_type: Type[T]) -> List[T]:
    """Convert env variables to a List.

    Converts a comma-separated string from an environment variable into a list
    of the specified type.

    Example:
        key1,key2-> ["key1": "key2"]
    """
    return [
        target_type(k.strip())
        for k in set(os.getenv(env_var, "").split(","))
        if k.strip()
    ]


class ServerConfig(BaseModel):
    """Read the basic configuration for the server.

    The configuration can either be set via environment variables or a server
    config file.
    """

    config: Annotated[
        Union[str, Path],
        Field(
            title="API Config",
            description=("Path to a .toml file holding the API" "configuration"),
        ),
    ] = os.getenv("API_CONFIG", Path(__file__).parent / "api_config.toml")
    proxy: Annotated[
        str,
        Field(
            title="Proxy url",
            description="URL of a proxy that serves this API (if any).",
        ),
    ] = os.getenv("API_PROXY", "")
    debug: Annotated[
        Union[bool, int],
        Field(
            title="Debug mode",
            description="Turn on debug mode",
        ),
    ] = env_to_int("DEBUG", 0)
    mongo_host: Annotated[
        str,
        Field(
            title="MongoDB hostname",
            description="Set the <HOSTNAME>:<PORT> to the MongoDB service.",
        ),
    ] = os.getenv("API_MONGO_HOST", "")
    mongo_user: Annotated[
        str,
        Field(
            title="MongoDB user name.",
            description="The mongoDB user name to log on to the mongoDB.",
        ),
    ] = os.getenv("API_MONGO_USER", "")
    mongo_password: Annotated[
        str,
        Field(
            title="MongoDB password.",
            description="The MongoDb password to log on to the mongoDB.",
        ),
    ] = os.getenv("API_MONGO_PASSWORD", "")
    mongo_db: Annotated[
        str,
        Field(
            title="Mongo database",
            description="Name of the Mongo database that is used.",
        ),
    ] = os.getenv("API_MONGO_DB", "")
    solr_host: Annotated[
        str,
        Field(
            title="Solr hostname",
            description="Set the <HOSTNAME>:<PORT> to the Solr service.",
        ),
    ] = os.getenv("API_SOLR_HOST", "")
    solr_core: Annotated[
        str,
        Field(
            title="Solr core",
            description="Set the name of the core for the search index.",
        ),
    ] = os.getenv("API_SOLR_CORE", "")
    cache_exp: Annotated[
        Optional[int],
        Field(
            title="Cache expiration.",
            description=(
                "The expiration time in sec" "of the data loading cache."
            ),
        ),
    ] = env_to_int("API_CACHE_EXP", 3600)
    services: Annotated[
        List[str],
        Field(
            title="Services",
            alias="s",
            alias_priority=1,
            description="The services that should be enabled.",
        ),
<<<<<<< HEAD
    ] = os.getenv("API_SERVICES", "databrowser,zarr-stream,stacapi")
=======
    ] = env_to_list("API_SERVICES", str)
>>>>>>> 453304bd
    redis_host: Annotated[
        str,
        Field(
            title="Redis Host",
            description="Url of the redis cache.",
        ),
    ] = os.getenv("API_REDIS_HOST", "")
    redis_ssl_certfile: Annotated[
        str,
        Field(
            title="Redis cert file.",
            description=(
                "Path to the public"
                "certfile to make"
                "connections to the"
                "cache"
            ),
        ),
    ] = os.getenv("API_REDIS_SSL_CERTFILE", "")
    redis_ssl_keyfile: Annotated[
        str,
        Field(
            title="Redis key file.",
            description=(
                "Path to the privat"
                "key file to make"
                "connections to the"
                "cache"
            ),
        ),
    ] = os.getenv("API_REDIS_SSL_KEYFILE", "")
    redis_password: Annotated[
        str,
        Field(
            title="Redis password",
            description=("Password for redis connections."),
        ),
    ] = os.getenv("API_REDIS_PASSWORD", "")
    redis_user: Annotated[
        str,
        Field(
            title="Redis username",
            description=("Username for redis connections."),
        ),
    ] = os.getenv("API_REDIS_USER", "")
    oidc_discovery_url: Annotated[
        str,
        Field(
            title="OIDC url",
            description="OpenID connect discovery url.",
        ),
    ] = os.getenv("API_OIDC_DISCOVERY_URL", "")
    oidc_client_id: Annotated[
        str,
        Field(
            title="OIDC client id",
            description="The OIDC client id used for authentication.",
        ),
    ] = os.getenv("API_OIDC_CLIENT_ID", "")
    oidc_client_secret: Annotated[
        str,
        Field(
            title="OIDC client secret",
            description="The OIDC client secret, if any, used for authentication.",
        ),
    ] = os.getenv("API_OIDC_CLIENT_SECRET", "")
    oidc_token_claims: Annotated[
        Optional[Dict[str, List[str]]],
        Field(
            title="Token claim filter.",
            description=(
                "Token claim-based filters in "
                "the format [<key1.key2> <pattern>]. Each filter "
                "matches if the decoded JWT contains the "
                "specified claim (e.g., group, role) and its "
                "value includes the given pattern. Patterns can "
                "be plain substrings or regular expressions."
                "Nested claims are defined by '.' separation."
            ),
        ),
    ] = (
        env_to_dict("API_OIDC_TOKEN_CLAIMS") or None
    )
    oidc_auth_ports: Annotated[
        List[int],
        Field(
            title="Valid local auth ports.",
            description=(
                "List valid redirect portss that being used for authentication"
                " flow via localhost."
            ),
        ),
    ] = env_to_list("API_OIDC_AUTH_PORTS", int)

    def _read_config(self, section: str, key: str) -> Any:
        fallback = self._fallback_config[section][key] or None
        return self._config.get(section, {}).get(key, fallback)

    def model_post_init(self, __context: Any = None) -> None:
        self._fallback_config: Dict[str, Any] = tomli.loads(
            (Path(__file__).parent / "api_config.toml").read_text()
        )
        self._config: Dict[str, Any] = {}
        api_config = Path(self.config).expanduser().absolute()
        try:
            self._config = tomli.loads(api_config.read_text())
        except Exception as error:
            logger.critical("Failed to load config file: %s", error)
            self._config = self._fallback_config
        self.debug = bool(self.debug)
        self.set_debug(self.debug)
        self._mongo_client: Optional[AsyncIOMotorClient] = None
        self._solr_fields = self._get_solr_fields()
        self._oidc_overview: Optional[Dict[str, Any]] = None
        self.services = (
            self.services or self._read_config("restAPI", "services") or []
        )
        self.oidc_token_claims = (
            self.oidc_token_claims
            or self._read_config("oidc", "token_claims")
            or {}
        )
        self.proxy = (
            self.proxy
            or self._read_config("restAPI", "proxy")
            or f"http://{gethostname()}"
        )
        self.oidc_discovery_url = self.oidc_discovery_url or self._read_config(
            "oidc", "discovery_url"
        )
        self.oidc_client_secret = self.oidc_client_secret or self._read_config(
            "oidc", "client_secret"
        )
        self.oidc_client_id = self.oidc_client_id or self._read_config(
            "oidc", "client_id"
        )
        self.mongo_host = self.mongo_host or self._read_config(
            "mongo_db", "hostname"
        )
        self.mongo_user = self.mongo_user or self._read_config("mongo_db", "user")
        self.mongo_password = self.mongo_password or self._read_config(
            "mongo_db", "password"
        )
        self.mongo_db = self.mongo_db or self._read_config("mongo_db", "name")
        self.solr_host = self.solr_host or self._read_config("solr", "hostname")
        self.solr_core = self.solr_core or self._read_config("solr", "core")
        self.redis_user = self.redis_user or self._read_config("cache", "user")
        self.redis_password = self.redis_password or self._read_config(
            "cache", "password"
        )
        self.cache_exp = self.cache_exp or self._read_config("cache", "exp")
        self.redis_ssl_keyfile = self.redis_ssl_keyfile or self._read_config(
            "cache", "key_file"
        )
        self.redis_ssl_certfile = self.redis_ssl_certfile or self._read_config(
            "cache", "cert_file"
        )
        self.redis_host = self.redis_host or self._read_config(
            "cache", "hostname"
        )
        self.oidc_auth_ports = self.oidc_auth_ports or self._read_config(
            "oidc", "auth_ports"
        )

    @staticmethod
    def get_url(url: str, default_port: Union[str, int]) -> str:
        """Parse the url by constructing: <scheme>://<host>:<port>"""
        # Remove netloc, host from <scheme>://<host>:<port>
        port = url.split("://", 1)[-1].partition(":")[-1]
        if port:
            # The url has already a port
            return url
        return f"{url}:{default_port}"
        # If the original url has already a port in the suffix remove it

    @property
    def redis_url(self) -> str:
        """Construct the url to the redis service."""
        url = self.get_url(self.redis_host, self._read_config("cache", "port"))
        return url.split("://")[-1].partition(":")[0]

    @property
    def redis_port(self) -> int:
        """Get the port the redis host is listining on."""
        url = self.get_url(self.redis_host, self._read_config("cache", "port"))
        return int(url.split("://")[-1].partition(":")[-1])

    @property
    def mongo_client(self) -> AsyncIOMotorClient:
        """Create an async connection client to the mongodb."""
        if self._mongo_client is None:
            self._mongo_client = AsyncIOMotorClient(
                self.mongo_url, serverSelectionTimeoutMS=5000
            )
        return self._mongo_client

    @property
    def mongo_collection_search(self) -> AsyncIOMotorCollection:
        """Define the mongoDB collection for databrowser searches."""
        return cast(
            AsyncIOMotorCollection,
            self.mongo_client[self.mongo_db]["search_queries"],
        )

    @property
    def mongo_collection_userdata(self) -> AsyncIOMotorCollection:
        """Define the mongoDB collection for user data information."""
        return cast(
            AsyncIOMotorCollection,
            self.mongo_client[self.mongo_db]["user_data"],
        )

    def power_cycle_mongodb(self) -> None:
        """Reset an existing mongoDB connection."""
        if self._mongo_client is not None:
            self._mongo_client.close()
        self._mongo_client = None

    def reload(self) -> None:
        """Reload the configuration."""
        self.model_post_init()

    @property
    def oidc_overview(self) -> Dict[str, Any]:
        """Query the url overview from OIDC Service."""
        if self._oidc_overview is not None:
            return self._oidc_overview
        res = requests.get(self.oidc_discovery_url, verify=False, timeout=3)
        res.raise_for_status()
        self._oidc_overview = res.json()
        return self._oidc_overview

    @property
    def mongo_url(self) -> str:
        """Get the url to the mongodb."""
        url = self.get_url(
            self.mongo_host, self._read_config("mongo_db", "port")
        ).removeprefix("mongodb://")
        user_prefix = ""
        if self.mongo_user:
            user_prefix = f"{self.mongo_user}@"
            if self.mongo_password:
                user_prefix = f"{self.mongo_user}:{self.mongo_password}@"
        return f"mongodb://{user_prefix}{url}"

    @property
    def log_level(self) -> int:
        """Get the name of the current logger level."""
        return logger.getEffectiveLevel()

    @staticmethod
    def set_debug(debug: bool) -> None:
        """Set the logger levels to debug."""
        if debug:
            level = logging.DEBUG
        else:
            level = logging.INFO
        logger.setLevel(level)
        logger_file_handle.setLevel(level)

    @cached_property
    def solr_fields(self) -> List[str]:
        """Get all relevant solr facet fields."""
        return list(self._solr_fields)

    @property
    def solr_cores(self) -> Tuple[str, str]:
        """Get the names of the solr core."""
        return self.solr_core, "latest"

    def get_core_url(self, core: str) -> str:
        """Get the url for a specific solr core."""
        return f"{self.solr_url}/solr/{core}"

    @property
    def solr_url(self) -> str:
        """Construct the url to the solr server."""
        solr_port = str(self._read_config("solr", "port"))
        url = self.get_url(self.solr_host, solr_port)
        _, split, _ = url.partition("://")
        if not split:
            return f"http://{url}"
        return url

    def _get_solr_fields(self) -> Iterator[str]:
        url = f"{self.get_core_url(self.solr_cores[-1])}/schema/fields"
        try:
            for entry in requests.get(url, timeout=5).json().get("fields", []):
                if entry["type"] in ("extra_facet", "text_general") and entry[
                    "name"
                ] not in ("file_name", "file", "file_no_version"):
                    yield entry["name"]
        except (
            requests.exceptions.ConnectionError,
            requests.exceptions.JSONDecodeError,
        ) as error:  # pragma: no cover
            logger.error(
                "Connection to %s failed: %s", url, error
            )  # pragma: no cover
            yield ""  # pragma: no cover<|MERGE_RESOLUTION|>--- conflicted
+++ resolved
@@ -172,11 +172,7 @@
             alias_priority=1,
             description="The services that should be enabled.",
         ),
-<<<<<<< HEAD
-    ] = os.getenv("API_SERVICES", "databrowser,zarr-stream,stacapi")
-=======
     ] = env_to_list("API_SERVICES", str)
->>>>>>> 453304bd
     redis_host: Annotated[
         str,
         Field(
