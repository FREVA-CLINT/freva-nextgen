"""# Command line interface (cli) for running the rest server.

## Configuring


There are three fundamental different options to configure the service.

1. via command line arguments
1. via environment variables.
1. via the `config` ``.toml`` file.

Note, that the order here is important. First, given command line arguments
are evaluated, if present any of the below given environment variables
are evaluated, finally the api config file is evaluated. The following
environment variables are evaluated:

- ``DEBUG``: Start server in debug mode (1), (default: 0 -> no debug).
- ``API_PORT``: the port the rest service should be running on (default 8080).
- ``API_WORKER``: the number of multi-process work serving the API (default: 8).
- ``API_SOLR_HOST``: host name of the solr server, host name and port should be
                 separated by a ``:``, for example ``localhost:8983``
- ``API_SOLR_CORE`` : name of the solr core that contains datasets with multiple
                  versions
- ``API_MONGO_HOST``: host name of the mongodb server, where query statistics are
                 stored. Host name and port should separated by a ``:``, for
                 example ``localhost:27017``
- ``API_MONGO_USER``: user name for the mongodb.
- ``API_MONGO_PASSWORD``: password to log on to the mongodb.
- ``API_MONGO_DB``: database name of the mongodb instance.
- ``API_PROXY``: url of a proxy that servers the API - if any.
- ``API_CACHE_EXP``: expiry time in seconds of the cached data
- ``API_REDIS_HOST``: Host and port of the redis cache
                  Host name and port should separated by a ``:``, for
                  example ``localhost:5672``
- ``API_REDIS_PASSWORD``: Password for the redis connection.
- ``API_REDIS_USER``: Username for the redis connection.
- ``API_REDIS_SSL_CERTFILE``: Path to the TSL certificate file used to encrypt
                          the redis connection.
- ``API_REDIS_SSL_KEYFILE``: Path to the TSL key file used to encrypt the redis
                         connection.
- ``API_OIDC_URL``: Discovery of the open connect id service.
- ``API_OIDC_CLIENT_ID``: Name of the client (app) that is used to create
                          the access tokens, defaults to freva
- ``API_OIDC_CLIENT_SECRET``: You can set a client secret, if you have
- ``API_OIDC_TOKEN_CLAIMS``:  Valid token claims, to check against
- ``API_SERVICES``:  The services the api should serve.

📝  You can override the path to the default config file using the
    ``API_CONFIG`` environment variable. The default location of this config
    file is ``/opt/databrowser/api_config.toml``.
"""

import argparse
import asyncio
import logging
import os
import sys
from enum import Enum
from pathlib import Path
from socket import gethostname
from tempfile import NamedTemporaryFile
from typing import (
    Annotated,
    Any,
    Dict,
    List,
    Optional,
    Tuple,
    Type,
    Union,
    get_args,
    get_origin,
)

import uvicorn
from pydantic.fields import FieldInfo
from rich import print as pprint
from rich.markdown import Markdown
from rich_argparse import ArgumentDefaultsRichHelpFormatter

from freva_rest import __version__

from .config import ServerConfig
from .logger import logger

NoneType = type(None)


def _dict_to_defaults(
    input_dict: Optional[Dict[str, Union[List[str], str]]],
) -> List[Tuple[str, str]]:
    """Convert to dict to argparse defaults."""
    output: List[Tuple[str, str]] = []
    input_dict = input_dict or {}
    for key, value in input_dict.items():
        if isinstance(value, str):
            value = [value]
        for v in value:
            output.append((key, v))
    return output


def _is_type_annotation(annotation: Any, target_type: Type[Any]) -> bool:
    """
    Recursively check if a type annotation represents or contains the target_type
    (e.g., dict, list, etc.), even if wrapped in Optional, Annotated, etc.
    """
    origin = get_origin(annotation)

    if origin is Annotated:
        return _is_type_annotation(get_args(annotation)[0], target_type)

    if origin is Union:
        return any(
            _is_type_annotation(arg, target_type) for arg in get_args(annotation)
        )

    return origin is target_type or annotation is target_type


class VersionAction(argparse._VersionAction):
    """Custom Action for displaying the programm versions."""

    def __call__(
        self,
        parser: argparse.ArgumentParser,
        namespace: argparse.Namespace,
        values: Any,
        option_string: Optional[str] = None,
    ) -> None:
        version = self.version or "%(prog)s"
        pprint(version % {"prog": parser.prog or sys.argv[1]})
        parser.exit()


def create_arg_parser(fields: Dict[str, FieldInfo]) -> argparse.ArgumentParser:
    """Create the cli parser."""
    parser = argparse.ArgumentParser(
        prog="freva-rest-server",
        description=Markdown(__doc__),  # type: ignore
        formatter_class=ArgumentDefaultsRichHelpFormatter,
    )
    parser.add_argument(
        "-V",
        "--version",
        help="Display version and exit.",
        version=f"[b][red]%(prog)s[/red]: {__version__}[/b]",
        action=VersionAction,
    )
    parser.add_argument(
        "--port",
        "-p",
        help="Set the port the server should be running on.",
        default=7777,
        type=int,
    )
    for key, field in fields.items():
        args = [f'--{key.replace("_", "-")}']
        if field.alias:
            args.append(f"-{field.alias}")
        if field.annotation in (
            bool,
            Union[str, int, bool],
            Union[int, bool],
        ) or isinstance(field.default, bool):
            parser.add_argument(
                *args,
                help=field.description,
                action="store_true",
                default=False,
            )
        elif field.annotation in (
            Dict[str, str],
            Dict[str, List[str]],
            Union[Dict[str, str], NoneType],
            Union[Dict[str, List[str]], NoneType],
        ):
            default = _dict_to_defaults(field.default)

            parser.add_argument(
                *args,
                help=field.description,
                default=default,
                nargs=2,
                action="append",
            )

        elif field.annotation in (
            List[str],
            Union[List[str], NoneType],
        ):
            parser.add_argument(
                *args,
                help=field.description,
                default=field.default or None,
                nargs="+",
            )
        elif key:
            parser.add_argument(
                *args,
                help=field.description,
                default=field.default or None,
                type=type(field.default),
            )
    return parser


class Services(str, Enum):
    """Literal implementation for the cli."""

    zarr_stream = "zarr-stream"
    stream = "zarr-stream"
    data_portal = "zarr-stream"
    databrowser = "databrowser"
    search = "databrowser"
    stac = "stacapi"
    stacpi = "stacapi"
    stacbrowser = "stacapi"


def get_cert_file(
    cert_dir: Optional[str],
    cert_file: Optional[str],
    key_file: Optional[str],
) -> Tuple[str, str]:
    """Get the certificate (key and cert) if they are configured."""
    default_cert = default_key = ""
    if cert_dir:
        default_cert = str(Path(cert_dir) / "client-cert.pem")
        default_key = str(Path(cert_dir) / "client-key.pem")
    return cert_file or default_cert, key_file or default_key


def cli(argv: Optional[List[str]] = None) -> None:
    """Start the freva rest API."""
    cfg = ServerConfig()
    parser = create_arg_parser(cfg.model_fields)
    parser.add_argument(
        "--dev", action="store_true", help="Enable development mode"
    )
    parser.add_argument(
        "--n-workers",
        "-w",
        help="Number of parallel processes.",
        default=os.getenv("API_WORKER", "8"),
        type=int,
    )
    parser.add_argument(
        "--redis-ssl-certdir",
        help=(
            "The directory where the certficates are stored."
            " This can be used to instead of setting the cert, and key files."
        ),
        type=Path,
        default=None,
    )
    parser.add_argument(
<<<<<<< HEAD
        "--services",
        "-s",
        help="The services the API should serve",
        nargs="+",
        default=os.getenv("API_SERVICES", "").split(","),
        choices=["databrowser", "zarr-stream", "stacapi"],
=======
        "--reload", help="Enable hot reloading.", action="store_true"
>>>>>>> 453304bd
    )

    args = parser.parse_args(argv)
    if args.debug:
        logger.setLevel(logging.DEBUG)
    ssl_cert, ssl_key = get_cert_file(
        args.redis_ssl_certdir, args.redis_ssl_certfile, args.redis_ssl_keyfile
    )
    defaults: Dict[str, str] = {
        "API_CONFIG": str(Path(args.config).expanduser().absolute()),
        "DEBUG": str(int(args.debug)),
        "API_REDIS_SSL_KEYFILE": str(ssl_key or ""),
        "API_REDIS_SSL_CERTFILE": str(ssl_cert or ""),
        "API_PROXY": args.proxy or f"http://{gethostname()}:{args.port}",
    }
    for key, value in args._get_kwargs():
        name = key.upper().removeprefix("API_")
        if key in ServerConfig.model_fields and key not in ["debug"]:
            annotation = ServerConfig.model_fields[key].annotation
            if _is_type_annotation(annotation, list):
                iter_value = value or []
                entries = [v.strip() for v in iter_value if v.strip()]
                defaults.setdefault(f"API_{name}", ",".join(entries))
            elif _is_type_annotation(annotation, dict):
                iter_value = value or []
                entries = list(set([f"{k}:{v}" for (k, v) in iter_value]))
                defaults.setdefault(f"API_{name}", ",".join(entries))
            else:
                defaults.setdefault(f"API_{name}", str(value or ""))
    defaults = {k: v for k, v in defaults.items() if v}
    if args.dev:
        from freva_rest.databrowser_api.mock import read_data

        for core in cfg.solr_cores:
            asyncio.run(read_data(core, cfg.solr_url))
    workers = {False: args.n_workers, True: None}
    with NamedTemporaryFile(suffix=".conf", prefix="env") as temp_f:
        env = "\n".join(
            set(
                [
                    f"{k}={v.strip()}"
                    for (k, v) in set(defaults.items())
                    if v.strip()
                ]
            )
        )
        Path(temp_f.name).write_text(env, encoding="utf-8")
        uvicorn.run(
            "freva_rest.api:app",
            host="0.0.0.0",
            port=args.port,
            reload=args.dev or args.reload,
            log_level=cfg.log_level,
            workers=workers[args.dev or args.reload],
            env_file=temp_f.name,
        )


if __name__ == "__main__":
    cli()<|MERGE_RESOLUTION|>--- conflicted
+++ resolved
@@ -255,16 +255,7 @@
         default=None,
     )
     parser.add_argument(
-<<<<<<< HEAD
-        "--services",
-        "-s",
-        help="The services the API should serve",
-        nargs="+",
-        default=os.getenv("API_SERVICES", "").split(","),
-        choices=["databrowser", "zarr-stream", "stacapi"],
-=======
         "--reload", help="Enable hot reloading.", action="store_true"
->>>>>>> 453304bd
     )
 
     args = parser.parse_args(argv)
