--- conflicted
+++ resolved
@@ -103,13 +103,9 @@
             le=1500,
         ),
     ] = 1,
-<<<<<<< HEAD
-    current_user: TokenPayload = Depends(auth.create_auth_dependency()),
-=======
-    current_user: TokenPayload = Security(
-        auth.required_dependency(), scopes=["oidc.claims"]
-    ),
->>>>>>> 3a700625
+    current_user: TokenPayload = Security(
+        auth.create_auth_dependency(), scopes=["oidc.claims"]
+    ),
 ) -> JSONResponse:
     """Get the status of a loading process."""
     meta: Dict[str, Any] = await read_redis_data(uuid5, "status", timeout=timeout)
@@ -143,13 +139,9 @@
             le=1500,
         ),
     ] = 1,
-<<<<<<< HEAD
-    current_user: TokenPayload = Depends(auth.create_auth_dependency()),
-=======
-    current_user: TokenPayload = Security(
-        auth.required_dependency(), scopes=["oidc.claims"]
-    ),
->>>>>>> 3a700625
+    current_user: TokenPayload = Security(
+        auth.create_auth_dependency(), scopes=["oidc.claims"]
+    ),
 ) -> JSONResponse:
     """Consolidate zarr metadata
 
@@ -194,13 +186,9 @@
             le=1500,
         ),
     ] = 1,
-<<<<<<< HEAD
-    current_user: TokenPayload = Depends(auth.create_auth_dependency()),
-=======
-    current_user: TokenPayload = Security(
-        auth.required_dependency(), scopes=["oidc.claims"]
-    ),
->>>>>>> 3a700625
+    current_user: TokenPayload = Security(
+        auth.create_auth_dependency(), scopes=["oidc.claims"]
+    ),
 ) -> JSONResponse:
     """Zarr group data.
 
@@ -246,13 +234,9 @@
             le=1500,
         ),
     ] = 1,
-<<<<<<< HEAD
-    current_user: TokenPayload = Depends(auth.create_auth_dependency()),
-=======
-    current_user: TokenPayload = Security(
-        auth.required_dependency(), scopes=["oidc.claims"]
-    ),
->>>>>>> 3a700625
+    current_user: TokenPayload = Security(
+        auth.create_auth_dependency(), scopes=["oidc.claims"]
+    ),
 ) -> JSONResponse:
     """Get zarr Attributes.
 
@@ -307,13 +291,9 @@
             le=1500,
         ),
     ] = 1,
-<<<<<<< HEAD
-    current_user: TokenPayload = Depends(auth.create_auth_dependency()),
-=======
-    current_user: TokenPayload = Security(
-        auth.required_dependency(), scopes=["oidc.claims"]
-    ),
->>>>>>> 3a700625
+    current_user: TokenPayload = Security(
+        auth.create_auth_dependency(), scopes=["oidc.claims"]
+    ),
 ) -> Response:
     """Get a zarr array chunk.
 
