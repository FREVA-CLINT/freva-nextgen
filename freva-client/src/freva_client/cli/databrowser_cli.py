--- conflicted
+++ resolved
@@ -232,15 +232,12 @@
     result = databrowser.metadata_search(
         *(facets or []),
         time=time or "",
-<<<<<<< HEAD
         time_select=cast(Literal["file", "flexible", "strict"], time_select.value),
         bbox=bbox or None,
         bbox_select=cast(Literal["file", "flexible", "strict"], bbox_select.value),
-=======
         time_select=cast(
             Literal["file", "flexible", "strict"], time_select.value
         ),
->>>>>>> 75c6b19e
         flavour=cast(
             Literal["freva", "cmip6", "cmip5", "cordex", "nextgems", "user"],
             flavour.value,
@@ -555,7 +552,6 @@
 
 
 @databrowser_app.command(
-<<<<<<< HEAD
     name="stac-catalogue",
     help="Create a dynamic or static STAC catalogue from the search."
 )
@@ -692,11 +688,9 @@
     print(result.stac_catalogue(filename=filename))
 
 
-@databrowser_app.command(name="data-count", help="Count the databrowser search results")
-=======
+@databrowser_app.command(
     name="data-count", help="Count the databrowser search results"
 )
->>>>>>> 75c6b19e
 @exception_handler
 def count_values(
     search_keys: Optional[List[str]] = typer.Argument(
@@ -837,15 +831,12 @@
             databrowser(
                 *facets,
                 time=time or "",
-<<<<<<< HEAD
                 time_select=cast(Literal["file", "flexible", "strict"], time_select),
                 bbox=bbox or None,
                 bbox_select=cast(Literal["file", "flexible", "strict"], bbox_select),
-=======
                 time_select=cast(
                     Literal["file", "flexible", "strict"], time_select
                 ),
->>>>>>> 75c6b19e
                 flavour=cast(
                     Literal[
                         "freva", "cmip6", "cmip5", "cordex", "nextgems", "user"
